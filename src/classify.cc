--- conflicted
+++ resolved
@@ -325,11 +325,7 @@
         if (call) {
           char buffer[1024] = "";
           sprintf(buffer, " kraken:taxid|%llu",
-<<<<<<< HEAD
               (unsigned long long) tax.nodes()[call].external_id);
-=======
-            (unsigned long long) tax.nodes()[call].external_id);
->>>>>>> 87267f8d
           seq1.header += buffer;
           c1_oss << seq1.to_string();
           if (opts.paired_end_processing) {
